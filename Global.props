<?xml version="1.0" encoding="utf-8"?>
<Project xmlns="http://schemas.microsoft.com/developer/msbuild/2003">
    <Import Project=".\GlobalStaticVersion.props" />
    
    <!-- This file (Global.props) must be included into all projects in all solutions of this product.                    -->
    <!-- It defines common build paths and infrastructure.                                                                -->
    <!-- Other products / repositories using the same build pattern will have an own copy of copy this file               -->

    <!-- Project file location for the Import statement:                                                                  -->
    <!--  * You MUST include this file towards the bottom of each respective project file, *                              -->
    <!--  * BELOW all local definitions, RIGHT ABOVE the targets import.                   *                              -->
    <!--  * For example, right above this line:                                            *                              -->
    <!--  *     <Import Project="$(MSBuildBinPath)\Microsoft.CSharp.targets" />            *                              -->
    
    <!-- There are two easy ways to import this file. The shortest way is to write something  like:                       -->
    <!--     <Import Project="..\..\Global.props" />                                                                      -->
    <!-- However, you will need to match the number of "..\" segments to the respective location of each project file in  -->
    <!-- your sourcce tree. A more robust approach is to include the following code. It can stay the same regardless of   -->
    <!-- your project file location:                                                                                      -->
    <!--
        <PropertyGroup Label="Include_Common_Build_Properties">
            <CommonBuildPropsLocation>$([MSBuild]::GetDirectoryNameOfFileAbove($(MSBuildProjectDirectory), 'EnlistmentRoot.marker'))</CommonBuildPropsLocation>
        </PropertyGroup>
        <ImportGroup Label="Include_Common_Build_Properties">
            <Import Project="$(CommonBuildPropsLocation)\Global.props" />
        </ImportGroup>
     -->

    <PropertyGroup>
        <!--  The common project structure looks like this:                                                               -->
        <!--  d:\DDGit\                                                                                                   -->
        <!--          ServiceFoo\                                                                                         -->
        <!--                  Bin\                                                                                        -->
        <!--                  Obj\                                                                                        -->
        <!--                  Packages\                                                                                   -->
        <!--                  Src\                                                                                        -->
        <!--                          .git\                                                                               -->
        <!--                          .nuget\                                                                             -->
        <!--                          Global.props                                                                        -->
        <!--                          SomeProjectFolderA\                                                                 -->
        <!--                                  NuGet.config                                                                -->
        <!--                                  SomeProjectA.sln                                                            -->
        <!--                                  ...                                                                         -->
        <!--                          SomeProjectFolderB\                                                                 -->
        <!--                                  ...                                                                         -->
        <!--                          EnlistmentRoot.marker                                                               -->
        <!--          ServiceBar\                                                                                         -->
        <!--                  Bin\                                                                                        -->
        <!--                  Obj\                                                                                        -->
        <!--                  Packages\                                                                                   -->
        <!--                  Src\                                                                                        -->
        <!--                  ...                                                                                         -->
        <!--                                                                                                              -->        
        <!--  The Bin folder contains ALL build output.                                                                   -->
        <!--  The Obj folder contains all intermediate build files (like the obj folder).                                 -->
        <!--  The Packages folder contains ALL packages downloaded by NuGet.                                              -->
        <!--  The above folders contain NOTHING that is checked in (they are not checked in themselves).                  -->
        <!--  The Src folder contains EVERHYTHNG that is checked in and ALL that is checked in.                           -->
        <!--  No build output or temp files should end up in the Src folder! (barring a few *small* VS temporaries)       -->
        <!--                                                                                                              -->
        <!--  Src MUST contain the EnlistmentRoot.marker file which marks the EnlistmentRoot.                             -->        
        <!--  Src also contains the NuGet.config file which ensures that NuGet uses the NuGet.Packages folder.            -->        
        
        <EnlistmentRoot>$([MSBuild]::GetDirectoryNameOfFileAbove($(MSBuildProjectDirectory), 'EnlistmentRoot.marker'))</EnlistmentRoot>
        
        <BinRoot Condition=" '$(BinRoot)' == '' ">$(EnlistmentRoot)\..\bin</BinRoot>
        <BinRoot>$([System.IO.Path]::GetFullPath( $(BinRoot) ))</BinRoot>
                
        <RelativeOutputPathBase>$(MSBuildProjectDirectory.Substring($(EnlistmentRoot.Length)))</RelativeOutputPathBase>
        
        <BaseIntermediateOutputPath Condition="'$(BaseIntermediateOutputPath)' == '' ">$(EnlistmentRoot)\..\obj</BaseIntermediateOutputPath>
        <BaseIntermediateOutputPath>$([System.IO.Path]::GetFullPath( $(BaseIntermediateOutputPath) ))</BaseIntermediateOutputPath>

        <Configuration Condition=" '$(Configuration)' == '' ">Debug</Configuration>
        
        <OutputPath>$(BinRoot)\$(Configuration)\$(RelativeOutputPathBase)</OutputPath>
        <OutputPath>$([System.IO.Path]::GetFullPath( $(OutputPath) ))\</OutputPath>

        <!-- Collect all NuGet packages in the same folder for convenience during testing -->
        <PackageOutputDir>$(BinRoot)\$(Configuration)\NuGet</PackageOutputDir>
      
        <AppxPackageDir>$(OutputPath)</AppxPackageDir>

        <IntermediateOutputPath>$(BaseIntermediateOutputPath)\$(Configuration)\$(RelativeOutputPathBase)</IntermediateOutputPath>
        <IntermediateOutputPath>$([System.IO.Path]::GetFullPath( $(IntermediateOutputPath) ))\</IntermediateOutputPath>
        
        <SolutionDir Condition="$(SolutionDir) == '' Or $(SolutionDir) == '*Undefined*'">$(EnlistmentRoot)\</SolutionDir>
        
        <PackagesDir>$(EnlistmentRoot)\..\packages</PackagesDir>
        <PackagesDir>$([System.IO.Path]::GetFullPath( $(PackagesDir) ))</PackagesDir>
        
        <MyGetPackageSource>https://www.myget.org/F/applicationinsights/api/v2</MyGetPackageSource>

        <PowerShellExe Condition=" '$(PowerShellExe)'=='' ">%WINDIR%\System32\WindowsPowerShell\v1.0\powershell.exe</PowerShellExe>
        
        <NugetVersionFilePath>$(MSBuildThisFileDirectory).nugetVersion</NugetVersionFilePath>
        <BuildNugetVersion Condition="Exists($(NugetVersionFilePath))">$([System.IO.File]::ReadAllText($(NugetVersionFilePath)))</BuildNugetVersion>

<<<<<<< HEAD
        <CoreSdkVersion>2.3.0-beta1-build03059</CoreSdkVersion>
=======
        <CoreSdkVersion>2.3.0-beta1-build03349</CoreSdkVersion>
>>>>>>> 51a2d6a4

        <!-- Forces EventRegister target to generate ETW manifest file --> 
        <EtwManifestForceAll>true</EtwManifestForceAll>
        <EtwManifestOutDir>$(BinRoot)\$(Configuration)\ETW\</EtwManifestOutDir>              
    </PropertyGroup>
   
    <PropertyGroup>
        <!-- Enable NuGet package restore during build -->
        <RestorePackages>true</RestorePackages>
        <RequireRestoreConsent>false</RequireRestoreConsent>
        
        <!-- Set the root namespace for all assemblies in this project hierarchy --> 
        <RootNamespace>Microsoft.ApplicationInsights</RootNamespace>        
      
        <!-- Disable StyleCop by default to prevent StyleCop.MSBuild package from slowing down the debug build -->
        <StyleCopEnabled>false</StyleCopEnabled>
    </PropertyGroup>
    
  <!-- Generate AssemblyFileVersion and AssemblyVersion attributes. -->
  <PropertyGroup>
    <PreReleaseVersion Condition="Exists($(PreReleaseVersionFilePath))">$([System.IO.File]::ReadAllText($(PreReleaseVersionFilePath)))</PreReleaseVersion>
    <PreReleaseVersion Condition="!Exists($(PreReleaseVersionFilePath))">0</PreReleaseVersion>
    <PreReleaseVersion>$(PreReleaseVersion.Replace('%0D', '').Replace('%0A', ''))</PreReleaseVersion>
    <!-- Turn on dynamic assembly attribute generation -->
    <AssemblyAttributesPath>$(IntermediateOutputPath)\AssemblyInfo.g.cs</AssemblyAttributesPath>
    <GenerateAdditionalSources>true</GenerateAdditionalSources>
  </PropertyGroup>
    
  <PropertyGroup Condition="'$(PackageVersion)' == ''">
    <PackageVersion>$(SemanticVersionMajor).$(SemanticVersionMinor).$(SemanticVersionPatch)</PackageVersion>
    <PackageVersion Condition="'$(PreReleaseMilestone)' != ''">$(PackageVersion)-$(PreReleaseMilestone)</PackageVersion>
    <PackageVersion Condition="'$(StableRelease)' != 'True'">$(PackageVersion)-build$(PreReleaseVersion)</PackageVersion>
  </PropertyGroup>
  
  <ItemGroup>
    <!-- 
      AssemblyVersion and AssemblyFileVersion attributes are generated automatically for every build.
      NuGet package version is derived from AssemblyFileVersion.
    -->
    <AssemblyAttributes Include="AssemblyVersion">
      <_Parameter1>$(SemanticVersionMajor).$(SemanticVersionMinor).$(SemanticVersionPatch).0</_Parameter1>
    </AssemblyAttributes>
    <AssemblyAttributes Include="AssemblyFileVersion">
      <_Parameter1>$(SemanticVersionMajor).$(SemanticVersionMinor).$(SemanticVersionPatch).$(PreReleaseVersion)</_Parameter1>
    </AssemblyAttributes>
  </ItemGroup>
</Project><|MERGE_RESOLUTION|>--- conflicted
+++ resolved
@@ -96,11 +96,7 @@
         <NugetVersionFilePath>$(MSBuildThisFileDirectory).nugetVersion</NugetVersionFilePath>
         <BuildNugetVersion Condition="Exists($(NugetVersionFilePath))">$([System.IO.File]::ReadAllText($(NugetVersionFilePath)))</BuildNugetVersion>
 
-<<<<<<< HEAD
-        <CoreSdkVersion>2.3.0-beta1-build03059</CoreSdkVersion>
-=======
         <CoreSdkVersion>2.3.0-beta1-build03349</CoreSdkVersion>
->>>>>>> 51a2d6a4
 
         <!-- Forces EventRegister target to generate ETW manifest file --> 
         <EtwManifestForceAll>true</EtwManifestForceAll>
