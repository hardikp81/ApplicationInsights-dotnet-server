﻿namespace Microsoft.ApplicationInsights.Common
{
    using System;
    using System.Collections.Generic;
    using System.Collections.Specialized;
<<<<<<< HEAD
=======
    using System.Diagnostics;
    using System.Linq;
>>>>>>> 9aaf0361

    /// <summary>
    /// WebHeaderCollection extension methods.
    /// </summary>
    internal static class WebHeaderCollectionExtensions
    {
        private const string KeyValuePairSeparator = "=";

        /// <summary>
        /// For the given header collection, for a given header of name-value type, find the value of a particular key.
        /// </summary>
        /// <param name="headers">Header collection.</param>
        /// <param name="headerName">Name of the header in the collection.</param>
        /// <param name="keyName">Desired key of the key-value list.</param>
        /// <returns>Value against the given parameters.</returns>
        public static string GetNameValueHeaderValue(this NameValueCollection headers, string headerName, string keyName)
        {
            Debug.Assert(headerName != null, "headerName must not be null");
            Debug.Assert(keyName != null, "keyName must not be null");

            var requiredHeader = headers[headerName];

            if (requiredHeader != null)
            {
                var headerValues = requiredHeader.Split(',');
                foreach (var headerValue in headerValues)
                {
                    string key, value;
                    if (headerValue.Contains(keyName) &&
                        TryParseKeyValueHeader(headerValue, out key, out value) &&
                        keyName.Equals(key))
                    {
                        return value;
                    }
                }
            }

<<<<<<< HEAD
            return HeadersUtilities.GetHeaderKeyValue(headers[headerName]?.Split(','), keyName);
=======
            return null;
        }

        /// <summary>
        /// For the given header collection, for a given header of name-value type, return list of KeyValuePairs.
        /// </summary>
        /// <param name="headers">Header collection.</param>
        /// <param name="headerName">Name of the header in the collection.</param>
        /// <returns>List of KeyValuePairs in the given header.</returns>
        public static IDictionary<string, string> GetNameValueCollectionFromHeader(this NameValueCollection headers, string headerName)
        {
            Debug.Assert(headerName != null, "headerName must not be null");

            var requiredHeader = headers[headerName];

            if (requiredHeader != null)
            {
                var values = new Dictionary<string, string>();
                var headerValues = requiredHeader.Split(',');
                foreach (var headerValue in headerValues)
                {
                    string key, value;
                    if (TryParseKeyValueHeader(headerValue, out key, out value))
                    {
                        if (!values.ContainsKey(key))
                        {
                            values.Add(key, value);
                        }
                    }
                }

                return values;
            }

            return null;
>>>>>>> 9aaf0361
        }
        
        /// <summary>
        /// For the given header collection, adds KeyValuePair to header.
        /// </summary>
        /// <param name="headers">Header collection.</param>
        /// <param name="headerName">Name of the header that is to contain the name-value pair.</param>
        /// <param name="keyName">Name in the name value pair.</param>
        /// <param name="value">Value in the name value pair.</param>
        public static void SetNameValueHeaderValue(this NameValueCollection headers, string headerName, string keyName, string value)
        {
            Debug.Assert(headerName != null, "headerName must not be null");
            Debug.Assert(keyName != null, "keyName must not be null");

<<<<<<< HEAD
            if (string.IsNullOrEmpty(keyName))
            {
                throw new ArgumentNullException(nameof(keyName));
            }

            headers[headerName] = string.Join(", ", HeadersUtilities.UpdateHeaderWithKeyValue(headers[headerName]?.Split(','), keyName, value));
=======
            var requiredHeader = headers[headerName];

            if (!string.IsNullOrEmpty(requiredHeader))
            {
                bool found = false;
                var headerValues = requiredHeader.Split(',');
                for (int i = 0; i < headerValues.Length; i++)
                {
                    string keyValueString = headerValues[i];
                    string currentKey, currentValue;
                    if (keyValueString.Contains(keyName) &&
                        TryParseKeyValueHeader(keyValueString, out currentKey, out currentValue) &&
                        keyName.Equals(currentKey))
                    {
                        // Overwrite the existing thing
                        headerValues[i] = FormatKeyValueHeader(keyName, value);
                        found = true;
                    }
                }

                headers[headerName] = string.Join(",", headerValues);

                if (!found)
                {
                    headers[headerName] += ',' + FormatKeyValueHeader(keyName, value);
                }
            }
            else
            {
                // header with headerName does not exist - let's add one.
                headers[headerName] = FormatKeyValueHeader(keyName, value);
            }
        }

        /// <summary>
        /// For the given header collection, sets the header value based on the name value format.
        /// </summary>
        /// <param name="headers">Header collection.</param>
        /// <param name="headerName">Name of the header that is to contain the name-value pair.</param>
        /// <param name="keyValuePairs">List of KeyValuePairs to format into header.</param>
        public static void SetHeaderFromNameValueCollection(this NameValueCollection headers, string headerName, IEnumerable<KeyValuePair<string, string>> keyValuePairs)
        {
            Debug.Assert(headerName != null, "headerName must not be null");

            var requiredHeader = headers[headerName];

            // do not set header if it's present
            if (string.IsNullOrEmpty(requiredHeader))
            {
                var headerValue = string.Join(",", keyValuePairs.Select(pair => FormatKeyValueHeader(pair.Key, pair.Value)));

                if (headerValue.Length > 0)
                {
                    headers[headerName] = headerValue;
                }
            }
        }

        private static bool TryParseKeyValueHeader(string pairString, out string key, out string value)
        {
            Debug.Assert(pairString != null, "pairString is null");

            key = null;
            value = null;

            int indexOfSeparator = pairString.IndexOf(KeyValuePairSeparator, StringComparison.Ordinal);

            // Must be a separator, and cannot be first or last
            if (indexOfSeparator <= 0 || indexOfSeparator == pairString.Length - 1)
            {
                return false;
            }

            // Must be exactly one separator
            if (pairString.IndexOf(KeyValuePairSeparator, indexOfSeparator + 1, StringComparison.Ordinal) >= 0)
            {
                return false;
            }

            key = pairString.Substring(0, indexOfSeparator).Trim();
            value = pairString.Substring(indexOfSeparator + 1).Trim();
            if (key.Length > 0 && value.Length > 0)
            {
                return true;
            }

            return false;
        }

        private static string FormatKeyValueHeader(string key, string value)
        {
            return key.Trim() + KeyValuePairSeparator + value.Trim();
>>>>>>> 9aaf0361
        }
    }
}<|MERGE_RESOLUTION|>--- conflicted
+++ resolved
@@ -3,11 +3,8 @@
     using System;
     using System.Collections.Generic;
     using System.Collections.Specialized;
-<<<<<<< HEAD
-=======
     using System.Diagnostics;
     using System.Linq;
->>>>>>> 9aaf0361
 
     /// <summary>
     /// WebHeaderCollection extension methods.
@@ -28,27 +25,8 @@
             Debug.Assert(headerName != null, "headerName must not be null");
             Debug.Assert(keyName != null, "keyName must not be null");
 
-            var requiredHeader = headers[headerName];
-
-            if (requiredHeader != null)
-            {
-                var headerValues = requiredHeader.Split(',');
-                foreach (var headerValue in headerValues)
-                {
-                    string key, value;
-                    if (headerValue.Contains(keyName) &&
-                        TryParseKeyValueHeader(headerValue, out key, out value) &&
-                        keyName.Equals(key))
-                    {
-                        return value;
-                    }
-                }
-            }
-
-<<<<<<< HEAD
-            return HeadersUtilities.GetHeaderKeyValue(headers[headerName]?.Split(','), keyName);
-=======
-            return null;
+            IEnumerable<string> headerValue = GetHeaderValue(headers, headerName);
+            return HeadersUtilities.GetHeaderKeyValue(headerValue, keyName);
         }
 
         /// <summary>
@@ -61,29 +39,8 @@
         {
             Debug.Assert(headerName != null, "headerName must not be null");
 
-            var requiredHeader = headers[headerName];
-
-            if (requiredHeader != null)
-            {
-                var values = new Dictionary<string, string>();
-                var headerValues = requiredHeader.Split(',');
-                foreach (var headerValue in headerValues)
-                {
-                    string key, value;
-                    if (TryParseKeyValueHeader(headerValue, out key, out value))
-                    {
-                        if (!values.ContainsKey(key))
-                        {
-                            values.Add(key, value);
-                        }
-                    }
-                }
-
-                return values;
-            }
-
-            return null;
->>>>>>> 9aaf0361
+            IEnumerable<string> headerValue = GetHeaderValue(headers, headerName);
+            return HeadersUtilities.GetHeaderDictionary(headerValue);
         }
         
         /// <summary>
@@ -98,46 +55,8 @@
             Debug.Assert(headerName != null, "headerName must not be null");
             Debug.Assert(keyName != null, "keyName must not be null");
 
-<<<<<<< HEAD
-            if (string.IsNullOrEmpty(keyName))
-            {
-                throw new ArgumentNullException(nameof(keyName));
-            }
-
-            headers[headerName] = string.Join(", ", HeadersUtilities.UpdateHeaderWithKeyValue(headers[headerName]?.Split(','), keyName, value));
-=======
-            var requiredHeader = headers[headerName];
-
-            if (!string.IsNullOrEmpty(requiredHeader))
-            {
-                bool found = false;
-                var headerValues = requiredHeader.Split(',');
-                for (int i = 0; i < headerValues.Length; i++)
-                {
-                    string keyValueString = headerValues[i];
-                    string currentKey, currentValue;
-                    if (keyValueString.Contains(keyName) &&
-                        TryParseKeyValueHeader(keyValueString, out currentKey, out currentValue) &&
-                        keyName.Equals(currentKey))
-                    {
-                        // Overwrite the existing thing
-                        headerValues[i] = FormatKeyValueHeader(keyName, value);
-                        found = true;
-                    }
-                }
-
-                headers[headerName] = string.Join(",", headerValues);
-
-                if (!found)
-                {
-                    headers[headerName] += ',' + FormatKeyValueHeader(keyName, value);
-                }
-            }
-            else
-            {
-                // header with headerName does not exist - let's add one.
-                headers[headerName] = FormatKeyValueHeader(keyName, value);
-            }
+            IEnumerable<string> headerValue = GetHeaderValue(headers, headerName);
+            headers[headerName] = string.Join(", ", HeadersUtilities.UpdateHeaderWithKeyValue(headerValue, keyName, value));
         }
 
         /// <summary>
@@ -164,41 +83,14 @@
             }
         }
 
-        private static bool TryParseKeyValueHeader(string pairString, out string key, out string value)
+        private static IEnumerable<string> GetHeaderValue(NameValueCollection headers, string headerName)
         {
-            Debug.Assert(pairString != null, "pairString is null");
-
-            key = null;
-            value = null;
-
-            int indexOfSeparator = pairString.IndexOf(KeyValuePairSeparator, StringComparison.Ordinal);
-
-            // Must be a separator, and cannot be first or last
-            if (indexOfSeparator <= 0 || indexOfSeparator == pairString.Length - 1)
-            {
-                return false;
-            }
-
-            // Must be exactly one separator
-            if (pairString.IndexOf(KeyValuePairSeparator, indexOfSeparator + 1, StringComparison.Ordinal) >= 0)
-            {
-                return false;
-            }
-
-            key = pairString.Substring(0, indexOfSeparator).Trim();
-            value = pairString.Substring(indexOfSeparator + 1).Trim();
-            if (key.Length > 0 && value.Length > 0)
-            {
-                return true;
-            }
-
-            return false;
+            return headers[headerName]?.Split(',');
         }
 
         private static string FormatKeyValueHeader(string key, string value)
         {
             return key.Trim() + KeyValuePairSeparator + value.Trim();
->>>>>>> 9aaf0361
         }
     }
 }