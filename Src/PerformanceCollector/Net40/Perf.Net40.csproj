﻿<?xml version="1.0" encoding="utf-8"?>
<Project ToolsVersion="4.0" DefaultTargets="Build" xmlns="http://schemas.microsoft.com/developer/msbuild/2003">
  <Import Project="..\..\..\..\packages\MicroBuild.Core.0.2.0\build\MicroBuild.Core.props" Condition="Exists('..\..\..\..\packages\MicroBuild.Core.0.2.0\build\MicroBuild.Core.props')" />
  <Import Project="$([MSBuild]::GetDirectoryNameOfFileAbove($(MSBuildProjectDirectory), 'Product.props'))\Product.props" />
  <PropertyGroup>
    <Configuration Condition=" '$(Configuration)' == '' ">Debug</Configuration>
    <Platform Condition=" '$(Platform)' == '' ">AnyCPU</Platform>
    <ProjectGuid Condition="'$(ProjectGuid)' == ''">{61FC6E01-B40D-4DB2-9DAB-B27B82F02244}</ProjectGuid>
    <OutputType>Library</OutputType>
    <AppDesignerFolder>Properties</AppDesignerFolder>
    <RootNamespace>Microsoft.ApplicationInsights.Extensibility.PerfCounterCollector</RootNamespace>
    <AssemblyName>Microsoft.AI.PerfCounterCollector</AssemblyName>
    <FileAlignment>512</FileAlignment>
    <SolutionDir Condition="$(SolutionDir) == '' Or $(SolutionDir) == '*Undefined*'">$([MSBuild]::GetDirectoryNameOfFileAbove($(MSBuildProjectDirectory), PerformanceCollector.sln))</SolutionDir>
    <TargetFrameworkVersion>v4.0</TargetFrameworkVersion>
    <TargetFrameworkProfile />
    <NuGetPackageImportStamp>
    </NuGetPackageImportStamp>
    <DefineConstants>$(DefineConstants);NET40</DefineConstants>
  </PropertyGroup>
  <PropertyGroup Condition=" '$(Configuration)|$(Platform)' == 'Debug|AnyCPU' ">
    <RunCodeAnalysis>true</RunCodeAnalysis>
    <CodeAnalysisRuleSet>..\..\..\ApplicationInsightsSDKRules.ruleset</CodeAnalysisRuleSet>
  </PropertyGroup>
  <PropertyGroup Condition=" '$(Configuration)|$(Platform)' == 'Release|AnyCPU' " />
  <ItemGroup>
    <Reference Include="Microsoft.ApplicationInsights">
      <HintPath>..\..\..\..\packages\Microsoft.ApplicationInsights.2.4.0-beta1-build07987\lib\net40\Microsoft.ApplicationInsights.dll</HintPath>
      <Private>True</Private>
    </Reference>
    <Reference Include="Microsoft.Diagnostics.Tracing.EventSource, Version=1.1.28.0, Culture=neutral, PublicKeyToken=b03f5f7f11d50a3a, processorArchitecture=MSIL">
      <SpecificVersion>False</SpecificVersion>
      <HintPath>..\..\..\..\packages\Microsoft.Diagnostics.Tracing.EventSource.Redist.1.1.28\lib\net40\Microsoft.Diagnostics.Tracing.EventSource.dll</HintPath>
      <Private>True</Private>
    </Reference>
    <Reference Include="System" />
    <Reference Include="System.Net" />
<<<<<<< HEAD
    <Reference Include="System.Runtime">
      <HintPath>..\..\..\..\packages\Microsoft.Bcl.1.1.10\lib\net40\System.Runtime.dll</HintPath>
      <Private>True</Private>
    </Reference>
=======
    <Reference Include="System.Net.Http" />
>>>>>>> 2d38f6e2
    <Reference Include="System.Runtime.Caching" />
    <Reference Include="System.Runtime.Serialization" />
    <Reference Include="System.Xml" />
  </ItemGroup>
  <ItemGroup>
    <Folder Include="Properties\" />
  </ItemGroup>
  <ItemGroup>
    <None Include="app.config" />
    <None Include="packages.config">
      <SubType>Designer</SubType>
    </None>
  </ItemGroup>
  <ItemGroup>
    <Compile Include="..\..\Web\Web.Net45\Implementation\SdkVersionUtils.cs">
      <Link>SdkVersionUtils.cs</Link>
    </Compile>
  </ItemGroup>
  <ItemGroup>
    <Analyzer Include="..\..\..\..\packages\Desktop.Analyzers.1.1.0\analyzers\dotnet\cs\Desktop.Analyzers.dll" />
    <Analyzer Include="..\..\..\..\packages\Desktop.Analyzers.1.1.0\analyzers\dotnet\cs\Desktop.CSharp.Analyzers.dll" />
  </ItemGroup>
  <Import Project="..\Shared\Shared.projitems" Label="Shared" Condition="Exists('..\Shared\Shared.projitems')" />
  <Import Project="$(MSBuildToolsPath)\Microsoft.CSharp.targets" />
  <Target Name="EnsureNuGetPackageBuildImports" BeforeTargets="PrepareForBuild">
    <PropertyGroup>
      <ErrorText>This project references NuGet package(s) that are missing on this computer. Enable NuGet Package Restore to download them.  For more information, see http://go.microsoft.com/fwlink/?LinkID=322105. The missing file is {0}.</ErrorText>
    </PropertyGroup>
    <Error Condition="!Exists('..\..\..\..\packages\MicroBuild.Core.0.2.0\build\MicroBuild.Core.props')" Text="$([System.String]::Format('$(ErrorText)', '..\..\..\..\packages\MicroBuild.Core.0.2.0\build\MicroBuild.Core.props'))" />
    <Error Condition="!Exists('..\..\..\..\packages\MicroBuild.Core.0.2.0\build\MicroBuild.Core.targets')" Text="$([System.String]::Format('$(ErrorText)', '..\..\..\..\packages\MicroBuild.Core.0.2.0\build\MicroBuild.Core.targets'))" />
    <Error Condition="!Exists('..\..\..\..\packages\Microsoft.Diagnostics.Tracing.EventRegister.1.1.28\build\Microsoft.Diagnostics.Tracing.EventRegister.targets')" Text="$([System.String]::Format('$(ErrorText)', '..\..\..\..\packages\Microsoft.Diagnostics.Tracing.EventRegister.1.1.28\build\Microsoft.Diagnostics.Tracing.EventRegister.targets'))" />
    <Error Condition="!Exists('..\..\..\..\packages\StyleCop.MSBuild.4.7.54.0\build\StyleCop.MSBuild.Targets')" Text="$([System.String]::Format('$(ErrorText)', '..\..\..\..\packages\StyleCop.MSBuild.4.7.54.0\build\StyleCop.MSBuild.Targets'))" />
  </Target>
  <Import Project="..\..\..\..\packages\MicroBuild.Core.0.2.0\build\MicroBuild.Core.targets" Condition="Exists('..\..\..\..\packages\MicroBuild.Core.0.2.0\build\MicroBuild.Core.targets')" />
  <Import Project="..\..\..\..\packages\Microsoft.Diagnostics.Tracing.EventRegister.1.1.28\build\Microsoft.Diagnostics.Tracing.EventRegister.targets" Condition="Exists('..\..\..\..\packages\Microsoft.Diagnostics.Tracing.EventRegister.1.1.28\build\Microsoft.Diagnostics.Tracing.EventRegister.targets')" />
  <Import Project="$([MSBuild]::GetDirectoryNameOfFileAbove($(MSBuildThisFileDirectory), 'Common.targets'))\Common.targets" />
  <Import Project="..\..\..\..\packages\StyleCop.MSBuild.4.7.54.0\build\StyleCop.MSBuild.Targets" Condition="Exists('..\..\..\..\packages\StyleCop.MSBuild.4.7.54.0\build\StyleCop.MSBuild.Targets')" />
</Project><|MERGE_RESOLUTION|>--- conflicted
+++ resolved
@@ -35,14 +35,6 @@
     </Reference>
     <Reference Include="System" />
     <Reference Include="System.Net" />
-<<<<<<< HEAD
-    <Reference Include="System.Runtime">
-      <HintPath>..\..\..\..\packages\Microsoft.Bcl.1.1.10\lib\net40\System.Runtime.dll</HintPath>
-      <Private>True</Private>
-    </Reference>
-=======
-    <Reference Include="System.Net.Http" />
->>>>>>> 2d38f6e2
     <Reference Include="System.Runtime.Caching" />
     <Reference Include="System.Runtime.Serialization" />
     <Reference Include="System.Xml" />
