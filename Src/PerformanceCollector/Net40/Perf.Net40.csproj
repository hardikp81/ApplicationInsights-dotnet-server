﻿<?xml version="1.0" encoding="utf-8"?>
<Project ToolsVersion="4.0" DefaultTargets="Build" xmlns="http://schemas.microsoft.com/developer/msbuild/2003">
  <Import Project="..\..\..\..\packages\MicroBuild.Core.0.2.0\build\MicroBuild.Core.props" Condition="Exists('..\..\..\..\packages\MicroBuild.Core.0.2.0\build\MicroBuild.Core.props')" />
  <Import Project="$([MSBuild]::GetDirectoryNameOfFileAbove($(MSBuildProjectDirectory), 'Product.props'))\Product.props" />
  <PropertyGroup>
    <Configuration Condition=" '$(Configuration)' == '' ">Debug</Configuration>
    <Platform Condition=" '$(Platform)' == '' ">AnyCPU</Platform>
    <ProjectGuid Condition="'$(ProjectGuid)' == ''">{61FC6E01-B40D-4DB2-9DAB-B27B82F02244}</ProjectGuid>
    <OutputType>Library</OutputType>
    <AppDesignerFolder>Properties</AppDesignerFolder>
    <RootNamespace>Microsoft.ApplicationInsights.Extensibility.PerfCounterCollector</RootNamespace>
    <AssemblyName>Microsoft.AI.PerfCounterCollector</AssemblyName>
    <FileAlignment>512</FileAlignment>
    <SolutionDir Condition="$(SolutionDir) == '' Or $(SolutionDir) == '*Undefined*'">$([MSBuild]::GetDirectoryNameOfFileAbove($(MSBuildProjectDirectory), PerformanceCollector.sln))</SolutionDir>
    <TargetFrameworkVersion>v4.0</TargetFrameworkVersion>
    <TargetFrameworkProfile />
    <NuGetPackageImportStamp>
    </NuGetPackageImportStamp>
    <DefineConstants>$(DefineConstants);NET40</DefineConstants>
  </PropertyGroup>
  <PropertyGroup Condition=" '$(Configuration)|$(Platform)' == 'Debug|AnyCPU' ">
    <RunCodeAnalysis>true</RunCodeAnalysis>
    <CodeAnalysisRuleSet>..\..\..\ApplicationInsightsSDKRules.ruleset</CodeAnalysisRuleSet>
  </PropertyGroup>
  <PropertyGroup Condition=" '$(Configuration)|$(Platform)' == 'Release|AnyCPU' " />
  <ItemGroup>
    <Reference Include="Microsoft.ApplicationInsights">
      <HintPath>..\..\..\..\packages\Microsoft.ApplicationInsights.2.4.0-beta1-build07987\lib\net40\Microsoft.ApplicationInsights.dll</HintPath>
      <Private>True</Private>
    </Reference>
    <Reference Include="Microsoft.Diagnostics.Tracing.EventSource, Version=1.1.28.0, Culture=neutral, PublicKeyToken=b03f5f7f11d50a3a, processorArchitecture=MSIL">
      <SpecificVersion>False</SpecificVersion>
      <HintPath>..\..\..\..\packages\Microsoft.Diagnostics.Tracing.EventSource.Redist.1.1.28\lib\net40\Microsoft.Diagnostics.Tracing.EventSource.dll</HintPath>
      <Private>True</Private>
    </Reference>
    <Reference Include="System" />
    <Reference Include="System.Net" />
<<<<<<< HEAD
=======
    <Reference Include="System.Net.Http" />
>>>>>>> b06bdb52
    <Reference Include="System.Runtime.Caching" />
    <Reference Include="System.Runtime.Serialization" />
    <Reference Include="System.Xml" />
  </ItemGroup>
  <ItemGroup>
    <Folder Include="Properties\" />
  </ItemGroup>
  <ItemGroup>
    <None Include="app.config" />
    <None Include="packages.config">
      <SubType>Designer</SubType>
    </None>
  </ItemGroup>
  <ItemGroup>
    <Compile Include="..\..\Web\Web.Net45\Implementation\SdkVersionUtils.cs">
      <Link>SdkVersionUtils.cs</Link>
    </Compile>
  </ItemGroup>
  <ItemGroup>
    <Analyzer Include="..\..\..\..\packages\Desktop.Analyzers.1.1.0\analyzers\dotnet\cs\Desktop.Analyzers.dll" />
    <Analyzer Include="..\..\..\..\packages\Desktop.Analyzers.1.1.0\analyzers\dotnet\cs\Desktop.CSharp.Analyzers.dll" />
  </ItemGroup>
  <Import Project="..\Shared\Shared.projitems" Label="Shared" Condition="Exists('..\Shared\Shared.projitems')" />
  <Import Project="$(MSBuildToolsPath)\Microsoft.CSharp.targets" />
  <Target Name="EnsureNuGetPackageBuildImports" BeforeTargets="PrepareForBuild">
    <PropertyGroup>
      <ErrorText>This project references NuGet package(s) that are missing on this computer. Enable NuGet Package Restore to download them.  For more information, see http://go.microsoft.com/fwlink/?LinkID=322105. The missing file is {0}.</ErrorText>
    </PropertyGroup>
    <Error Condition="!Exists('..\..\..\..\packages\MicroBuild.Core.0.2.0\build\MicroBuild.Core.props')" Text="$([System.String]::Format('$(ErrorText)', '..\..\..\..\packages\MicroBuild.Core.0.2.0\build\MicroBuild.Core.props'))" />
    <Error Condition="!Exists('..\..\..\..\packages\MicroBuild.Core.0.2.0\build\MicroBuild.Core.targets')" Text="$([System.String]::Format('$(ErrorText)', '..\..\..\..\packages\MicroBuild.Core.0.2.0\build\MicroBuild.Core.targets'))" />
    <Error Condition="!Exists('..\..\..\..\packages\Microsoft.Diagnostics.Tracing.EventRegister.1.1.28\build\Microsoft.Diagnostics.Tracing.EventRegister.targets')" Text="$([System.String]::Format('$(ErrorText)', '..\..\..\..\packages\Microsoft.Diagnostics.Tracing.EventRegister.1.1.28\build\Microsoft.Diagnostics.Tracing.EventRegister.targets'))" />
    <Error Condition="!Exists('..\..\..\..\packages\StyleCop.MSBuild.4.7.54.0\build\StyleCop.MSBuild.Targets')" Text="$([System.String]::Format('$(ErrorText)', '..\..\..\..\packages\StyleCop.MSBuild.4.7.54.0\build\StyleCop.MSBuild.Targets'))" />
  </Target>
  <Import Project="..\..\..\..\packages\MicroBuild.Core.0.2.0\build\MicroBuild.Core.targets" Condition="Exists('..\..\..\..\packages\MicroBuild.Core.0.2.0\build\MicroBuild.Core.targets')" />
  <Import Project="..\..\..\..\packages\Microsoft.Diagnostics.Tracing.EventRegister.1.1.28\build\Microsoft.Diagnostics.Tracing.EventRegister.targets" Condition="Exists('..\..\..\..\packages\Microsoft.Diagnostics.Tracing.EventRegister.1.1.28\build\Microsoft.Diagnostics.Tracing.EventRegister.targets')" />
  <Import Project="$([MSBuild]::GetDirectoryNameOfFileAbove($(MSBuildThisFileDirectory), 'Common.targets'))\Common.targets" />
  <Import Project="..\..\..\..\packages\StyleCop.MSBuild.4.7.54.0\build\StyleCop.MSBuild.Targets" Condition="Exists('..\..\..\..\packages\StyleCop.MSBuild.4.7.54.0\build\StyleCop.MSBuild.Targets')" />
</Project><|MERGE_RESOLUTION|>--- conflicted
+++ resolved
@@ -35,10 +35,7 @@
     </Reference>
     <Reference Include="System" />
     <Reference Include="System.Net" />
-<<<<<<< HEAD
-=======
     <Reference Include="System.Net.Http" />
->>>>>>> b06bdb52
     <Reference Include="System.Runtime.Caching" />
     <Reference Include="System.Runtime.Serialization" />
     <Reference Include="System.Xml" />
