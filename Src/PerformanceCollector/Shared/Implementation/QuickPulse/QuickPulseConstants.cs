﻿namespace Microsoft.ApplicationInsights.Extensibility.PerfCounterCollector.Implementation.QuickPulse
{
    /// <summary>
    /// Constants related to quick pulse service.
    /// </summary>
    internal class QuickPulseConstants
    {
        /// <summary>
        /// Subscribed header.
        /// </summary>
        internal const string XMsQpsSubscribedHeaderName = "x-ms-qps-subscribed";

        /// <summary>
        /// Transmission time header.
        /// </summary>
        internal const string XMsQpsTransmissionTimeHeaderName = "x-ms-qps-transmission-time";

        /// <summary>
<<<<<<< HEAD
        /// Configuration etag header.
        /// </summary>
        internal const string XMsQpsConfigurationETagHeaderName = "x-ms-qps-configuration-etag";
=======
        /// Instance name header.
        /// </summary>
        internal const string XMsQpsInstanceNameHeaderName = "x-ms-qps-instance-name";

        /// <summary>
        /// Stream id header.
        /// </summary>
        internal const string XMsQpsStreamIdHeaderName = "x-ms-qps-stream-id";

        /// <summary>
        /// Machine name header.
        /// </summary>
        internal const string XMsQpsMachineNameHeaderName = "x-ms-qps-machine-name";
>>>>>>> 8a4d45dc
    }
}<|MERGE_RESOLUTION|>--- conflicted
+++ resolved
@@ -16,11 +16,11 @@
         internal const string XMsQpsTransmissionTimeHeaderName = "x-ms-qps-transmission-time";
 
         /// <summary>
-<<<<<<< HEAD
         /// Configuration etag header.
         /// </summary>
         internal const string XMsQpsConfigurationETagHeaderName = "x-ms-qps-configuration-etag";
-=======
+
+        /// <summary>
         /// Instance name header.
         /// </summary>
         internal const string XMsQpsInstanceNameHeaderName = "x-ms-qps-instance-name";
@@ -34,6 +34,5 @@
         /// Machine name header.
         /// </summary>
         internal const string XMsQpsMachineNameHeaderName = "x-ms-qps-machine-name";
->>>>>>> 8a4d45dc
     }
 }