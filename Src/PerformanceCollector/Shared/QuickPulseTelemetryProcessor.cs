﻿namespace Microsoft.ApplicationInsights.Extensibility.PerfCounterCollector.QuickPulse
{
    using System;
    using System.Collections.Generic;
    using System.Globalization;
    using System.Linq;
    using System.Threading;

    using Microsoft.ApplicationInsights.Channel;
    using Microsoft.ApplicationInsights.DataContracts;
    using Microsoft.ApplicationInsights.Extensibility.Filtering;
    using Microsoft.ApplicationInsights.Extensibility.Implementation;
    using Microsoft.ApplicationInsights.Extensibility.Implementation.Tracing;
    using Microsoft.ApplicationInsights.Extensibility.PerfCounterCollector.Implementation.QuickPulse;
    using Microsoft.ApplicationInsights.Extensibility.PerfCounterCollector.Implementation.QuickPulse.Helpers;
    using Microsoft.ManagementServices.RealTimeDataProcessing.QuickPulseService;

    /// <summary>
    /// Extracts QuickPulse data from the telemetry stream.
    /// </summary>
    public class QuickPulseTelemetryProcessor : ITelemetryProcessor, ITelemetryModule, IQuickPulseTelemetryProcessor
    {
        /// <summary>
        /// 1.0 - initial release
        /// 1.1 - added DocumentStreamId, EventTelemetryDocument, TraceTelemetryDocument
        /// </summary>
        private const string TelemetryDocumentContractVersion = "1.1";

        private const float MaxGlobalTelemetryQuota = 30f * 10f;

        private const float InitialGlobalTelemetryQuota = 3f * 10f;

        private const int MaxFieldLength = 32768;

        private const int MaxPropertyCount = 3;

        private const string SpecialDependencyPropertyName = "ErrorMessage";

        private const string ExceptionMessageSeparator = " <--- ";

        private IQuickPulseDataAccumulatorManager dataAccumulatorManager = null;

        private Uri serviceEndpoint = QuickPulseDefaults.ServiceEndpoint;

        private TelemetryConfiguration config = null;

        private bool isCollecting = false;

        private bool disableFullTelemetryItems = false;

        /// <summary>
        /// An overall, cross-stream quota tracker
        /// </summary>
        private readonly QuickPulseQuotaTracker globalQuotaTracker;

        /// <summary>
        /// Initializes a new instance of the <see cref="QuickPulseTelemetryProcessor"/> class.
        /// </summary>
        /// <param name="next">The next TelemetryProcessor in the chain.</param>
        /// <exception cref="ArgumentNullException">Thrown if next is null.</exception>
        public QuickPulseTelemetryProcessor(ITelemetryProcessor next)
            : this(next, new Clock())
        {
        }

        /// <summary>
        /// Initializes a new instance of the <see cref="QuickPulseTelemetryProcessor"/> class. Internal constructor for unit tests only.
        /// </summary>
        /// <param name="next">The next TelemetryProcessor in the chain.</param>
        /// <param name="timeProvider">Time provider.</param>
        /// <param name="maxGlobalTelemetryQuota">Max overall telemetry quota.</param>
        /// <param name="initialGlobalTelemetryQuota">Initial overall telemetry quota.</param>
        /// <exception cref="ArgumentNullException">Thrown if next is null.</exception>
        internal QuickPulseTelemetryProcessor(
            ITelemetryProcessor next,
            Clock timeProvider,
            float? maxGlobalTelemetryQuota = null,
            float? initialGlobalTelemetryQuota = null)
        {
            if (next == null)
            {
                throw new ArgumentNullException(nameof(next));
            }

            this.Register();

            this.Next = next;

            this.globalQuotaTracker = new QuickPulseQuotaTracker(
                timeProvider,
                maxGlobalTelemetryQuota ?? MaxGlobalTelemetryQuota,
                initialGlobalTelemetryQuota ?? InitialGlobalTelemetryQuota);
        }

        private ITelemetryProcessor Next { get; }

        /// <summary>
        /// Initialize method is called after all configuration properties have been loaded from the configuration.
        /// </summary>
        public void Initialize(TelemetryConfiguration configuration)
        {
            /*
            The configuration that is being passed into this method is the configuration that is the reason
            why this instance of telemetry processor was created. Regardless of which instrumentation key is passed in,
            this telemetry processor will only collect for whichever instrumentation key is specified by the module in StartCollection call.
            */

            this.Register();
        }

        void IQuickPulseTelemetryProcessor.StartCollection(
            IQuickPulseDataAccumulatorManager accumulatorManager,
            Uri serviceEndpoint,
            TelemetryConfiguration configuration,
            bool disableFullTelemetryItems)
        {
            if (this.isCollecting)
            {
                throw new InvalidOperationException("Can't start collection while it is already running.");
            }

            this.dataAccumulatorManager = accumulatorManager;
            this.serviceEndpoint = serviceEndpoint;
            this.config = configuration;
            this.isCollecting = true;
            this.disableFullTelemetryItems = disableFullTelemetryItems;
        }

        void IQuickPulseTelemetryProcessor.StopCollection()
        {
            this.dataAccumulatorManager = null;
            this.isCollecting = false;
        }

        /// <summary>
        /// Intercepts telemetry items and updates QuickPulse data when needed.
        /// </summary>
        /// <param name="telemetry">Telemetry item being tracked by AI.</param>
        /// <remarks>This method is performance critical since every AI telemetry item goes through it.</remarks>
        public void Process(ITelemetry telemetry)
        {
            bool letTelemetryThrough = true;

            try
            {
                // filter out QPS requests from dependencies even when we're not collecting (for Pings)
                var dependency = telemetry as DependencyTelemetry;
<<<<<<< HEAD
                if (this.serviceEndpoint != null && !string.IsNullOrWhiteSpace(dependency?.Name))
=======
                if (this.serviceEndpoint != null && dependency != null && !string.IsNullOrWhiteSpace(dependency.Target))
>>>>>>> f1eb2955
                {
                    if (dependency.Target.IndexOf(this.serviceEndpoint.Host, StringComparison.OrdinalIgnoreCase) >= 0)
                    {
                        // this is an HTTP request to QuickPulse service, we don't want to let it through
                        letTelemetryThrough = false;

                        return;
                    }
                }

                if (!this.isCollecting || this.dataAccumulatorManager == null)
                {
                    return;
                }

                this.ProcessTelemetry(telemetry);
            }
            catch (Exception e)
            {
                // whatever happened up there - we don't want to interrupt the chain of processors
                QuickPulseEventSource.Log.UnknownErrorEvent(e.ToInvariantString());
            }
            finally
            {
                if (letTelemetryThrough)
                {
                    this.Next.Process(telemetry);
                }
            }
        }

        private static ITelemetryDocument ConvertRequestToTelemetryDocument(RequestTelemetry requestTelemetry)
        {
            return new RequestTelemetryDocument()
            {
                Id = Guid.NewGuid(),
                Version = TelemetryDocumentContractVersion,
                Timestamp = requestTelemetry.Timestamp,
                OperationId = TruncateValue(requestTelemetry.Context?.Operation?.Id),
                Name = TruncateValue(requestTelemetry.Name),
                Success = requestTelemetry.Success,
                Duration = requestTelemetry.Duration,
                ResponseCode = requestTelemetry.ResponseCode,
                Url = requestTelemetry.Url,
                Properties = GetProperties(requestTelemetry)
            };
        }

        private static ITelemetryDocument ConvertDependencyToTelemetryDocument(DependencyTelemetry dependencyTelemetry)
        {
            return new DependencyTelemetryDocument()
            {
                Id = Guid.NewGuid(),
                Version = TelemetryDocumentContractVersion,
                Timestamp = dependencyTelemetry.Timestamp,
                Name = TruncateValue(dependencyTelemetry.Name),
                Target = TruncateValue(dependencyTelemetry.Target),
                Success = dependencyTelemetry.Success,
                Duration = dependencyTelemetry.Duration,
                OperationId = TruncateValue(dependencyTelemetry.Context?.Operation?.Id),
                ResultCode = dependencyTelemetry.ResultCode,
                CommandName = TruncateValue(dependencyTelemetry.Data),
                DependencyTypeName = dependencyTelemetry.Type,
                Properties = GetProperties(dependencyTelemetry, SpecialDependencyPropertyName)
            };
        }

        private static ITelemetryDocument ConvertExceptionToTelemetryDocument(ExceptionTelemetry exceptionTelemetry)
        {
            return new ExceptionTelemetryDocument()
            {
                Id = Guid.NewGuid(),
                Version = TelemetryDocumentContractVersion,
                SeverityLevel = exceptionTelemetry.SeverityLevel != null ? exceptionTelemetry.SeverityLevel.Value.ToString() : null,
                Exception = exceptionTelemetry.Exception != null ? TruncateValue(exceptionTelemetry.Exception.ToString()) : null,
                ExceptionType = exceptionTelemetry.Exception != null ? TruncateValue(exceptionTelemetry.Exception.GetType().FullName) : null,
                ExceptionMessage = TruncateValue(ExpandExceptionMessage(exceptionTelemetry)),
                OperationId = TruncateValue(exceptionTelemetry.Context?.Operation?.Id),
                Properties = GetProperties(exceptionTelemetry)
            };
        }

        private static ITelemetryDocument ConvertEventToTelemetryDocument(EventTelemetry eventTelemetry)
        {
            return new EventTelemetryDocument()
            {
                Id = Guid.NewGuid(),
                Version = TelemetryDocumentContractVersion,
                Timestamp = eventTelemetry.Timestamp,
                OperationId = TruncateValue(eventTelemetry.Context?.Operation?.Id),
                Name = TruncateValue(eventTelemetry.Name),
                Properties = GetProperties(eventTelemetry)
            };
        }

        private static ITelemetryDocument ConvertTraceToTelemetryDocument(TraceTelemetry traceTelemetry)
        {
            return new TraceTelemetryDocument()
            {
                Id = Guid.NewGuid(),
                Version = TelemetryDocumentContractVersion,
                Timestamp = traceTelemetry.Timestamp,
                Message = TruncateValue(traceTelemetry.Message),
                Properties = GetProperties(traceTelemetry)
            };
        }

        private static string ExpandExceptionMessage(ExceptionTelemetry exceptionTelemetry)
        {
            Exception exception = exceptionTelemetry.Exception;

            if (exception == null)
            {
                return string.Empty;
            }

            if (exception.InnerException == null)
            {
                // perf optimization for a special case
                return exception.Message;
            }

            // use a fake AggregateException to take advantage of Flatten()
            var nonAggregateExceptions = new AggregateException(exception).Flatten().InnerExceptions;

            var messageHashes = new HashSet<string>();
            var nonDuplicateMessages = new LinkedList<string>();

            foreach (var ex in nonAggregateExceptions)
            {
                foreach (var msg in FlattenMessages(ex))
                {
                    if (!messageHashes.Contains(msg))
                    {
                        nonDuplicateMessages.AddLast(msg);

                        messageHashes.Add(msg);
                    }
                }
            }

            return string.Join(ExceptionMessageSeparator, nonDuplicateMessages);
        }

        private static IEnumerable<string> FlattenMessages(Exception exception)
        {
            var currentEx = exception;
            while (currentEx != null)
            {
                yield return currentEx.Message;

                currentEx = currentEx.InnerException;
            }
        }

        private static KeyValuePair<string, string>[] GetProperties(ISupportProperties telemetry, string specialPropertyName = null)
        {
            Dictionary<string, string> properties = null;

            if (telemetry.Properties != null && telemetry.Properties.Count > 0)
            {
                properties = new Dictionary<string, string>(MaxPropertyCount + 1);

                foreach (var prop in
                    telemetry.Properties.Where(p => !string.Equals(p.Key, specialPropertyName, StringComparison.Ordinal)).Take(MaxPropertyCount))
                {
                    string truncatedKey = TruncateValue(prop.Key);

                    if (!properties.ContainsKey(truncatedKey))
                    {
                        properties.Add(truncatedKey, TruncateValue(prop.Value));
                    }
                }

                if (specialPropertyName != null)
                {
                    string specialPropertyValue;
                    if (telemetry.Properties.TryGetValue(specialPropertyName, out specialPropertyValue))
                    {
                        properties.Add(TruncateValue(specialPropertyName), TruncateValue(specialPropertyValue));
                    }
                }
            }

            return properties != null ? properties.ToArray() : null;
        }

        private static bool IsRequestSuccessful(RequestTelemetry request)
        {
            string responseCode = request.ResponseCode;
            bool? success = request.Success;

            if (string.IsNullOrWhiteSpace(responseCode))
            {
                return true;
            }

            if (success != null)
            {
                return success.Value;
            }

            int responseCodeInt;
            if (int.TryParse(responseCode, NumberStyles.Any, CultureInfo.InvariantCulture, out responseCodeInt))
            {
                return (responseCodeInt < 400) || (responseCodeInt == 401);
            }

            return true;
        }

        private static string TruncateValue(string value)
        {
            if (value != null && value.Length > MaxFieldLength)
            {
                value = value.Substring(0, MaxFieldLength);
            }

            return value;
        }

        private void ProcessTelemetry(ITelemetry telemetry)
        {
            // only process items that are going to the instrumentation key that our module is initialized with
            if (string.IsNullOrWhiteSpace(this.config?.InstrumentationKey)
                || !string.Equals(telemetry?.Context?.InstrumentationKey, this.config.InstrumentationKey, StringComparison.OrdinalIgnoreCase))
            {
                return;
            }

            var telemetryAsRequest = telemetry as RequestTelemetry;
            var telemetryAsDependency = telemetry as DependencyTelemetry;
            var telemetryAsException = telemetry as ExceptionTelemetry;
            var telemetryAsEvent = telemetry as EventTelemetry;
            var telemetryAsTrace = telemetry as TraceTelemetry;

            // update aggregates
            bool? originalRequestTelemetrySuccessValue = null;
            if (telemetryAsRequest != null)
            {
                // special treatment for RequestTelemetry.Success
                originalRequestTelemetrySuccessValue = telemetryAsRequest.Success;
                telemetryAsRequest.Success = IsRequestSuccessful(telemetryAsRequest);

                this.UpdateRequestAggregates(telemetryAsRequest);
            }
            else if (telemetryAsDependency != null)
            {
                this.UpdateDependencyAggregates(telemetryAsDependency);
            }
            else if (telemetryAsException != null)
            {
                this.UpdateExceptionAggregates();
            }

            // get a local reference, the accumulator might get swapped out at any time
            // in case we continue to process this configuration once the accumulator is out, increase the reference count so that this accumulator is not sent out before we're done
            CollectionConfigurationAccumulator configurationAccumulatorLocal =
                this.dataAccumulatorManager.CurrentDataAccumulator.CollectionConfigurationAccumulator;

            //!!! better solution?
            // if the accumulator is swapped out and a sample is created and sent out - all while between these two lines, this telemetry item gets lost
            // however, that is not likely to happen
            Interlocked.Increment(ref configurationAccumulatorLocal.ReferenceCount);

            try
            {
                // collect full telemetry items
                if (!this.disableFullTelemetryItems)
                {
                    ITelemetryDocument telemetryDocument = null;
                    IEnumerable<DocumentStream> documentStreams = configurationAccumulatorLocal.CollectionConfiguration.DocumentStreams;

                    //!!! report runtime errors for filter groups?
                    CollectionConfigurationError[] groupErrors;

                    if (telemetryAsRequest != null)
                    {
                        telemetryDocument = this.CreateTelemetryDocument(
                            telemetryAsRequest,
                            documentStreams,
                            documentStream => documentStream.RequestQuotaTracker,
                            documentStream => documentStream.CheckFilters(telemetryAsRequest, out groupErrors),
                            ConvertRequestToTelemetryDocument);
                    }
                    else if (telemetryAsDependency != null)
                    {
                        telemetryDocument = this.CreateTelemetryDocument(
                            telemetryAsDependency,
                            documentStreams,
                            documentStream => documentStream.DependencyQuotaTracker,
                            documentStream => documentStream.CheckFilters(telemetryAsDependency, out groupErrors),
                            ConvertDependencyToTelemetryDocument);
                    }
                    else if (telemetryAsException != null)
                    {
                        telemetryDocument = this.CreateTelemetryDocument(
                            telemetryAsException,
                            documentStreams,
                            documentStream => documentStream.ExceptionQuotaTracker,
                            documentStream => documentStream.CheckFilters(telemetryAsException, out groupErrors),
                            ConvertExceptionToTelemetryDocument);
                    }
                    else if (telemetryAsEvent != null)
                    {
                        telemetryDocument = this.CreateTelemetryDocument(
                            telemetryAsEvent,
                            documentStreams,
                            documentStream => documentStream.EventQuotaTracker,
                            documentStream => documentStream.CheckFilters(telemetryAsEvent, out groupErrors),
                            ConvertEventToTelemetryDocument);
                    }
                    else if (telemetryAsTrace != null)
                    {
                        telemetryDocument = this.CreateTelemetryDocument(
                            telemetryAsTrace,
                            documentStreams,
                            documentStream => documentStream.TraceQuotaTracker,
                            documentStream => documentStream.CheckFilters(telemetryAsTrace, out groupErrors),
                            ConvertTraceToTelemetryDocument);
                    }

                    if (telemetryDocument != null)
                    {
                        this.dataAccumulatorManager.CurrentDataAccumulator.TelemetryDocuments.Push(telemetryDocument);
                    }

                    this.dataAccumulatorManager.CurrentDataAccumulator.GlobalDocumentQuotaReached = this.globalQuotaTracker.QuotaExhausted;
                }

                // collect operationalized metrics
                CollectionConfigurationError[] filteringErrors;
                string projectionError = null;

                if (telemetryAsRequest != null)
                {
                    QuickPulseTelemetryProcessor.ProcessMetrics(
                        configurationAccumulatorLocal,
                        configurationAccumulatorLocal.CollectionConfiguration.RequestMetrics,
                        telemetryAsRequest,
                        out filteringErrors,
                        ref projectionError);
                }
                else if (telemetryAsDependency != null)
                {
                    QuickPulseTelemetryProcessor.ProcessMetrics(
                        configurationAccumulatorLocal,
                        configurationAccumulatorLocal.CollectionConfiguration.DependencyMetrics,
                        telemetryAsDependency,
                        out filteringErrors,
                        ref projectionError);
                }
                else if (telemetryAsException != null)
                {
                    QuickPulseTelemetryProcessor.ProcessMetrics(
                        configurationAccumulatorLocal,
                        configurationAccumulatorLocal.CollectionConfiguration.ExceptionMetrics,
                        telemetryAsException,
                        out filteringErrors,
                        ref projectionError);
                }
                else if (telemetryAsEvent != null)
                {
                    QuickPulseTelemetryProcessor.ProcessMetrics(
                        configurationAccumulatorLocal,
                        configurationAccumulatorLocal.CollectionConfiguration.EventMetrics,
                        telemetryAsEvent,
                        out filteringErrors,
                        ref projectionError);
                }
                else if (telemetryAsTrace != null)
                {
                    QuickPulseTelemetryProcessor.ProcessMetrics(
                        configurationAccumulatorLocal,
                        configurationAccumulatorLocal.CollectionConfiguration.TraceMetrics,
                        telemetryAsTrace,
                        out filteringErrors,
                        ref projectionError);
                }

                //!!! report errors from string[] errors; and string projectionError;
            }
            finally
            {
                // special treatment for RequestTelemetry.Success - restore the value
                if (telemetryAsRequest != null)
                {
                    telemetryAsRequest.Success = originalRequestTelemetrySuccessValue;
                }

                Interlocked.Decrement(ref configurationAccumulatorLocal.ReferenceCount);
            }
        }

        private ITelemetryDocument CreateTelemetryDocument<TTelemetry>(
            TTelemetry telemetry,
            IEnumerable<DocumentStream> documentStreams,
            Func<DocumentStream, QuickPulseQuotaTracker> getQuotaTracker,
            Func<DocumentStream, bool> checkDocumentStreamFilters,
            Func<TTelemetry, ITelemetryDocument> convertTelemetryToTelemetryDocument)
        {
            // check which document streams are interested in this telemetry
            ITelemetryDocument telemetryDocument = null;
            var matchingDocumentStreamIds = new List<string>();

            foreach (DocumentStream matchingDocumentStream in documentStreams.Where(checkDocumentStreamFilters))
            {
                // for each interested document stream only let the document through if there's quota available for that stream
                if (getQuotaTracker(matchingDocumentStream).ApplyQuota())
                {
                    // only create the telemetry document once
                    telemetryDocument = telemetryDocument ?? convertTelemetryToTelemetryDocument(telemetry);

                    matchingDocumentStreamIds.Add(matchingDocumentStream.Id);
                }
            }

            if (telemetryDocument != null)
            {
                telemetryDocument.DocumentStreamIds = matchingDocumentStreamIds.ToArray();

                // this document will count as 1 towards the global quota regardless of number of streams that are interested in it
                telemetryDocument = this.globalQuotaTracker.ApplyQuota() ? telemetryDocument : null;
            }

            return telemetryDocument;
        }

        internal static void ProcessMetrics<TTelemetry>(
            CollectionConfigurationAccumulator configurationAccumulatorLocal,
            IEnumerable<OperationalizedMetric<TTelemetry>> metrics,
            TTelemetry telemetry,
            out CollectionConfigurationError[] filteringErrors,
            ref string projectionError)
        {
            filteringErrors = new CollectionConfigurationError[] { };

            foreach (OperationalizedMetric<TTelemetry> metric in metrics)
            {
                if (metric.CheckFilters(telemetry, out filteringErrors))
                {
                    // the telemetry document has passed the filters, count it in and project
                    try
                    {
                        double projection = metric.Project(telemetry);

                        configurationAccumulatorLocal.MetricAccumulators[metric.Id].Value.Push(projection);
                    }
                    catch (Exception e)
                    {
                        // most likely the projection did not result in a value parsable by double.Parse()
                        projectionError = e.ToString();
                    }
                }
            }
        }

        private void UpdateExceptionAggregates()
        {
            Interlocked.Increment(ref this.dataAccumulatorManager.CurrentDataAccumulator.AIExceptionCount);
        }

        private void UpdateDependencyAggregates(DependencyTelemetry dependencyTelemetry)
        {
            long dependencyCallCountAndDurationInTicks = QuickPulseDataAccumulator.EncodeCountAndDuration(1, dependencyTelemetry.Duration.Ticks);

            Interlocked.Add(
                ref this.dataAccumulatorManager.CurrentDataAccumulator.AIDependencyCallCountAndDurationInTicks,
                dependencyCallCountAndDurationInTicks);

            if (dependencyTelemetry.Success == true)
            {
                Interlocked.Increment(ref this.dataAccumulatorManager.CurrentDataAccumulator.AIDependencyCallSuccessCount);
            }
            else if (dependencyTelemetry.Success == false)
            {
                Interlocked.Increment(ref this.dataAccumulatorManager.CurrentDataAccumulator.AIDependencyCallFailureCount);
            }
        }

        private void UpdateRequestAggregates(RequestTelemetry requestTelemetry)
        {
            long requestCountAndDurationInTicks = QuickPulseDataAccumulator.EncodeCountAndDuration(1, requestTelemetry.Duration.Ticks);

            Interlocked.Add(ref this.dataAccumulatorManager.CurrentDataAccumulator.AIRequestCountAndDurationInTicks, requestCountAndDurationInTicks);

            if (requestTelemetry.Success == true)
            {
                Interlocked.Increment(ref this.dataAccumulatorManager.CurrentDataAccumulator.AIRequestSuccessCount);
            }
            else
            {
                Interlocked.Increment(ref this.dataAccumulatorManager.CurrentDataAccumulator.AIRequestFailureCount);
            }
        }

        private void Register()
        {
            var module = TelemetryModules.Instance.Modules.OfType<QuickPulseTelemetryModule>().SingleOrDefault();
            module?.RegisterTelemetryProcessor(this);
        }
    }
}<|MERGE_RESOLUTION|>--- conflicted
+++ resolved
@@ -145,11 +145,7 @@
             {
                 // filter out QPS requests from dependencies even when we're not collecting (for Pings)
                 var dependency = telemetry as DependencyTelemetry;
-<<<<<<< HEAD
-                if (this.serviceEndpoint != null && !string.IsNullOrWhiteSpace(dependency?.Name))
-=======
-                if (this.serviceEndpoint != null && dependency != null && !string.IsNullOrWhiteSpace(dependency.Target))
->>>>>>> f1eb2955
+                if (this.serviceEndpoint != null && !string.IsNullOrWhiteSpace(dependency?.Target))
                 {
                     if (dependency.Target.IndexOf(this.serviceEndpoint.Host, StringComparison.OrdinalIgnoreCase) >= 0)
                     {
