--- conflicted
+++ resolved
@@ -57,7 +57,7 @@
         private QuickPulseCollectionStateManager stateManager = null;
 
         private IPerformanceCollector performanceCollector = null;
-        
+
         /// <summary>
         /// Initializes a new instance of the <see cref="QuickPulseTelemetryModule"/> class.
         /// </summary>
@@ -145,13 +145,7 @@
                             this.OnSubmitSamples,
                             this.OnReturnFailedSamples);
 
-<<<<<<< HEAD
-                        this.InitializeTimers();
-=======
-                        this.InitializePerformanceCollector();
-
                         this.CreateStateThread();
->>>>>>> 2e00eb4c
 
                         this.isInitialized = true;
                     }
@@ -434,12 +428,10 @@
         {
             QuickPulseEventSource.Log.TroubleshootingMessageEvent("Starting collection...");
 
-<<<<<<< HEAD
+            this.EndCollectionThread();
+
             this.EnsurePerformanceCollectorInitialized();
-=======
-            this.EndCollectionThread();
->>>>>>> 2e00eb4c
-
+            
             this.dataAccumulatorManager.CompleteCurrentDataAccumulator();
             this.telemetryProcessor.StartCollection(this.dataAccumulatorManager);
 
@@ -518,7 +510,7 @@
                     if (this.stateThreadState != null)
                     {
                         this.stateThreadState.IsStopRequested = true;
-                        this.stateThread.Join();
+                    this.stateThread.Join();
                     }
 
                     this.stateThread = null;
