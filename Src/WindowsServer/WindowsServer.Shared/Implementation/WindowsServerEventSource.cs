﻿namespace Microsoft.ApplicationInsights.WindowsServer.Implementation
{
    using System;
#if NET40
    using Microsoft.Diagnostics.Tracing;
#endif
#if NET45
    using System.Diagnostics.Tracing;
#endif

    /// <summary>
    /// ETW EventSource tracing class.
    /// </summary>
    [EventSource(Name = "Microsoft-ApplicationInsights-Extensibility-WindowsServer")]
    internal sealed class WindowsServerEventSource : EventSource
    {
        /// <summary>
        /// Instance of the WindowsServerEventSource class.
        /// </summary>
        public static readonly WindowsServerEventSource Log = new WindowsServerEventSource();

        private WindowsServerEventSource()
        {
            this.ApplicationName = this.GetApplicationName();
        }

        public string ApplicationName { [NonEvent]get; [NonEvent]private set; }

        [Event(1, Message = "{0} loaded.", Level = EventLevel.Verbose)]
        public void TelemetryInitializerLoaded(string typeName, string appDomainName = "Incorrect")
        {
            this.WriteEvent(1, typeName ?? string.Empty, this.ApplicationName);
        }

        [Event(2, Message = "[msg=TypeNotFound;{0};]", Level = EventLevel.Verbose)]
        public void TypeExtensionsTypeNotLoaded(string typeName, string appDomainName = "Incorrect")
        {
            this.WriteEvent(2, typeName ?? string.Empty, this.ApplicationName);
        }

        [Event(3, Message = "[msg=AssemblyNotFound;{0};]", Level = EventLevel.Verbose)]
        public void TypeExtensionsAssemblyNotLoaded(string assemblyName, string appDomainName = "Incorrect")
        {
            this.WriteEvent(3, assemblyName ?? string.Empty, this.ApplicationName);
        }

        [Event(
            4,
            Keywords = Keywords.UserActionable,
            Message = "BuildInfo.config file has incorrect xml structure. Context component version will not be populated. Exception: {0}.",
            Level = EventLevel.Error)]
        public void BuildInfoConfigBrokenXmlError(string msg, string appDomainName = "Incorrect")
        {
            this.WriteEvent(4, msg ?? string.Empty, this.ApplicationName);
        }

        [Event(
            5,
            Message = "[msg=BuildInfoConfigLoaded];[path={0}]",
            Level = EventLevel.Verbose)]
        public void BuildInfoConfigLoaded(string path, string appDomainName = "Incorrect")
        {
            this.WriteEvent(5, path ?? string.Empty, this.ApplicationName);
        }

        [Event(
            6,
            Message = "[msg=BuildInfoConfigLoaded];[path={0}]",
            Level = EventLevel.Verbose)]
        public void BuildInfoConfigNotFound(string path, string appDomainName = "Incorrect")
        {
            this.WriteEvent(6, path ?? string.Empty, this.ApplicationName);
        }

        [Event(
            7,
            Message = "[WmiError={0}]",
            Level = EventLevel.Warning)]
        public void DeviceContextWmiFailureWarning(string error, string appDomainName = "Incorrect")
        {
            this.WriteEvent(7, error ?? string.Empty, this.ApplicationName);
        }

        [Event(
            8,
            Message = "[TaskSchedulerOnUnobservedTaskException tracked.]",
            Level = EventLevel.Verbose)]
        public void TaskSchedulerOnUnobservedTaskException(string appDomainName = "Incorrect")
        {
            this.WriteEvent(8, this.ApplicationName);
        }

        [Event(
            9,
            Message = "[CurrentDomainOnUnhandledException tracked.]",
            Level = EventLevel.Verbose)]
        public void CurrentDomainOnUnhandledException(string appDomainName = "Incorrect")
        {
            this.WriteEvent(9, this.ApplicationName);
        }

        [Event(
            10,
            Message = "FirstChance exception statistics callback was called, but exception object is null.",
            Level = EventLevel.Verbose)]
        public void FirstChanceExceptionCallbackExeptionIsNull(string appDomainName = "Incorrect")
        {
            this.WriteEvent(10, this.ApplicationName);
        }

        [Event(
            11,
            Message = "FirstChance exception statistics callback was called.",
            Level = EventLevel.Verbose)]
        public void FirstChanceExceptionCallbackCalled(string appDomainName = "Incorrect")
        {
            this.WriteEvent(11, this.ApplicationName);
        }

        [Event(
            12,
            Message = "FirstChance exception statistics callback failed with the exception {0}.",
            Level = EventLevel.Warning)]
        public void FirstChanceExceptionCallbackException(string exception, string appDomainName = "Incorrect")
        {
            this.WriteEvent(12, exception, this.ApplicationName);
        }

<<<<<<< HEAD
        [Event(13, Message = "{0}", Level = EventLevel.Verbose)]
        public void TroubleshootingMessageEvent(string message, string applicationName = "dummy")
        {
            this.WriteEvent(13, message, this.ApplicationName);
=======
        [Event(
            13,
            Message = "[UnobservedTaskException threw another exception:  {0}.]",
            Level = EventLevel.Error)]
        public void UnobservedTaskExceptionThrewUnhandledException(string exception, string appDomainName = "Incorrect")
        {
            this.WriteEvent(13, exception, this.ApplicationName);
>>>>>>> 759d9038
        }

        [NonEvent]
        private string GetApplicationName()
        {
            string name;
            try
            {
                name = AppDomain.CurrentDomain.FriendlyName;
            }
            catch (Exception exp)
            {
                name = "Undefined " + exp;
            }

            return name;
        }

        /// <summary>
        /// Keywords for the PlatformEventSource. Those keywords should match keywords in Core.
        /// </summary>
        public sealed class Keywords
        {
            /// <summary>
            /// Key word for user actionable events.
            /// </summary>
            public const EventKeywords UserActionable = (EventKeywords)0x1;
        }
    }
}<|MERGE_RESOLUTION|>--- conflicted
+++ resolved
@@ -126,12 +126,6 @@
             this.WriteEvent(12, exception, this.ApplicationName);
         }
 
-<<<<<<< HEAD
-        [Event(13, Message = "{0}", Level = EventLevel.Verbose)]
-        public void TroubleshootingMessageEvent(string message, string applicationName = "dummy")
-        {
-            this.WriteEvent(13, message, this.ApplicationName);
-=======
         [Event(
             13,
             Message = "[UnobservedTaskException threw another exception:  {0}.]",
@@ -139,7 +133,12 @@
         public void UnobservedTaskExceptionThrewUnhandledException(string exception, string appDomainName = "Incorrect")
         {
             this.WriteEvent(13, exception, this.ApplicationName);
->>>>>>> 759d9038
+        }
+
+        [Event(14, Message = "{0}", Level = EventLevel.Verbose)]
+        public void TroubleshootingMessageEvent(string message, string applicationName = "dummy")
+        {
+            this.WriteEvent(14, message, this.ApplicationName);
         }
 
         [NonEvent]
