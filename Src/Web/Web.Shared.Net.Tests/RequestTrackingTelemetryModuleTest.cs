﻿namespace Microsoft.ApplicationInsights.Web
{
    using System;
    using System.Collections.Generic;
    using System.Globalization;
    using System.Threading.Tasks;
    using System.Web;

    using Common;
    using Microsoft.ApplicationInsights.Channel;
    using Microsoft.ApplicationInsights.Extensibility;
    using Microsoft.ApplicationInsights.Extensibility.Implementation;
    using Microsoft.ApplicationInsights.TestFramework;
    using Microsoft.ApplicationInsights.Web.Helpers;
    using Microsoft.ApplicationInsights.Web.Implementation;
    using Microsoft.ApplicationInsights.Web.TestFramework;
    using Microsoft.VisualStudio.TestTools.UnitTesting;

    using Assert = Xunit.Assert;

    [TestClass]
    public class RequestTrackingTelemetryModuleTest
    {
        private CorrelationIdLookupHelper correlationIdLookupHelper = new CorrelationIdLookupHelper((string ikey) =>
        {
            // Pretend App Id is the same as Ikey
            var tcs = new TaskCompletionSource<string>();
            tcs.SetResult(ikey);
            return tcs.Task;
        });

        [TestMethod]
        public void OnBeginRequestDoesNotSetTimeIfItWasAssignedBefore()
        {
            var startTime = DateTimeOffset.UtcNow;

            var context = HttpModuleHelper.GetFakeHttpContext();
            var requestTelemetry = context.CreateRequestTelemetryPrivate();
            requestTelemetry.Timestamp = startTime;

            var module = this.RequestTrackingTelemetryModuleFactory();
            module.Initialize(TelemetryConfiguration.CreateDefault());
            module.OnBeginRequest(context);

            Assert.Equal(startTime, requestTelemetry.Timestamp);
        }

        [TestMethod]
        public void OnBeginRequestSetsTimeIfItWasNotAssignedBefore()
        {
            var context = HttpModuleHelper.GetFakeHttpContext();
            var requestTelemetry = context.CreateRequestTelemetryPrivate();
            requestTelemetry.Timestamp = default(DateTimeOffset);

            var module = this.RequestTrackingTelemetryModuleFactory();
            module.Initialize(TelemetryConfiguration.CreateDefault());
            module.OnBeginRequest(context);

            Assert.NotEqual(default(DateTimeOffset), requestTelemetry.Timestamp);
        }

        [TestMethod]
        public void RequestIdIsAvailableAfterOnBegin()
        {
            var context = HttpModuleHelper.GetFakeHttpContext();
            var requestTelemetry = context.CreateRequestTelemetryPrivate();

            var module = this.RequestTrackingTelemetryModuleFactory();

            module.Initialize(TelemetryConfiguration.CreateDefault());
            module.OnBeginRequest(context);

            Assert.True(!string.IsNullOrEmpty(requestTelemetry.Id));
        }

        [TestMethod]
        public void OnEndSetsDurationToPositiveValue()
        {
            var context = HttpModuleHelper.GetFakeHttpContext();
            
            var module = this.RequestTrackingTelemetryModuleFactory();
            module.Initialize(TelemetryConfiguration.CreateDefault());
            module.OnBeginRequest(context);
            module.OnEndRequest(context);

            Assert.True(context.GetRequestTelemetry().Duration.TotalMilliseconds >= 0);
        }

        [TestMethod]
        public void OnEndCreatesRequestTelemetryIfBeginWasNotCalled()
        {
            var context = HttpModuleHelper.GetFakeHttpContext();

            var module = this.RequestTrackingTelemetryModuleFactory();
            module.Initialize(TelemetryConfiguration.CreateDefault());
            module.OnEndRequest(context);

            Assert.NotNull(context.GetRequestTelemetry());
        }

        [TestMethod]
        public void OnEndSetsDurationToZeroIfBeginWasNotCalled()
        {
            var context = HttpModuleHelper.GetFakeHttpContext();

            var module = this.RequestTrackingTelemetryModuleFactory();
            module.Initialize(TelemetryConfiguration.CreateDefault());
            module.OnEndRequest(context);

            Assert.Equal(0, context.GetRequestTelemetry().Duration.Ticks);
        }

        [TestMethod]
        public void OnEndDoesNotOverrideResponseCode()
        {
            var context = HttpModuleHelper.GetFakeHttpContext();
            context.Response.StatusCode = 300;

            var module = this.RequestTrackingTelemetryModuleFactory();
            module.Initialize(TelemetryConfiguration.CreateDefault());

            module.OnBeginRequest(context);
            var requestTelemetry = context.GetRequestTelemetry();
            requestTelemetry.ResponseCode = "Test";

            module.OnEndRequest(context);

            Assert.Equal("Test", requestTelemetry.ResponseCode);
        }

        [TestMethod]
        public void OnEndDoesNotOverrideUrl()
        {
            var context = HttpModuleHelper.GetFakeHttpContext();

            var module = this.RequestTrackingTelemetryModuleFactory();
            module.Initialize(TelemetryConfiguration.CreateDefault());
            module.OnBeginRequest(context);
            var requestTelemetry = context.GetRequestTelemetry();
            requestTelemetry.Url = new Uri("http://test/");

            module.OnEndRequest(context);

            Assert.Equal("http://test/", requestTelemetry.Url.OriginalString);
        }

        [TestMethod]
        public void OnEndSetsResponseCode()
        {
            var context = HttpModuleHelper.GetFakeHttpContext();
            context.Response.StatusCode = 401;

            var module = this.RequestTrackingTelemetryModuleFactory();
            module.Initialize(TelemetryConfiguration.CreateDefault());
            module.OnBeginRequest(context);
            module.OnEndRequest(context);

            Assert.Equal("401", context.GetRequestTelemetry().ResponseCode);
        }

        [TestMethod]
        public void OnEndSetsUrl()
        {
            var context = HttpModuleHelper.GetFakeHttpContext();

            var module = this.RequestTrackingTelemetryModuleFactory();
            module.Initialize(TelemetryConfiguration.CreateDefault());
            module.OnBeginRequest(context);
            module.OnEndRequest(context);

            Assert.Equal(context.Request.Url, context.GetRequestTelemetry().Url);
        }

        [TestMethod]
        public void OnEndTracksRequest()
        {
            var context = HttpModuleHelper.GetFakeHttpContext();

            var sendItems = new List<ITelemetry>();
            var stubTelemetryChannel = new StubTelemetryChannel { OnSend = item => sendItems.Add(item) };
            var configuration = new TelemetryConfiguration
            {
                InstrumentationKey = Guid.NewGuid().ToString(),
                TelemetryChannel = stubTelemetryChannel
            };

            var module = this.RequestTrackingTelemetryModuleFactory();
            module.Initialize(configuration);
            module.OnBeginRequest(context);
            module.OnEndRequest(context);

            Assert.Equal(1, sendItems.Count);
        }

        [TestMethod]
        public void NeedProcessRequestReturnsFalseForDefaultHandler()
        {
            var context = HttpModuleHelper.GetFakeHttpContext();
            context.Response.StatusCode = 200;
            context.Handler = new System.Web.Handlers.AssemblyResourceLoader();

            var requestTelemetry = context.CreateRequestTelemetryPrivate();
            requestTelemetry.Start();

            var module = this.RequestTrackingTelemetryModuleFactory();
            module.Handlers.Add("System.Web.Handlers.AssemblyResourceLoader");
            var configuration = TelemetryConfiguration.CreateDefault();
            module.Initialize(configuration);

            Assert.False(module.NeedProcessRequest(context));
        }

        [TestMethod]
        public void NeedProcessRequestReturnsTrueForUnknownHandler()
        {
            var context = HttpModuleHelper.GetFakeHttpContext();
            context.Response.StatusCode = 200;
            context.Handler = new FakeHttpHandler();

            var requestTelemetry = context.CreateRequestTelemetryPrivate();
            requestTelemetry.Start();

            var module = this.RequestTrackingTelemetryModuleFactory();
            var configuration = TelemetryConfiguration.CreateDefault();
            module.Initialize(configuration);

            Assert.True(module.NeedProcessRequest(context));
        }

        [TestMethod]
        public void NeedProcessRequestReturnsFalseForCustomHandler()
        {
            var context = HttpModuleHelper.GetFakeHttpContext();
            context.Response.StatusCode = 200;
            context.Handler = new FakeHttpHandler();

            var requestTelemetry = context.CreateRequestTelemetryPrivate();
            requestTelemetry.Start();

            var module = this.RequestTrackingTelemetryModuleFactory();
            module.Handlers.Add("Microsoft.ApplicationInsights.Web.RequestTrackingTelemetryModuleTest+FakeHttpHandler");
            var configuration = TelemetryConfiguration.CreateDefault();
            module.Initialize(configuration);

            Assert.False(module.NeedProcessRequest(context));
        }

        [TestMethod]
        public void NeedProcessRequestReturnsTrueForNon200()
        {
            var context = HttpModuleHelper.GetFakeHttpContext();
            context.Response.StatusCode = 500;
            context.Handler = new System.Web.Handlers.AssemblyResourceLoader();

            var requestTelemetry = context.CreateRequestTelemetryPrivate();
            requestTelemetry.Start();

            var module = this.RequestTrackingTelemetryModuleFactory();
            var configuration = TelemetryConfiguration.CreateDefault();
            module.Initialize(configuration);

            Assert.True(module.NeedProcessRequest(context));
        }

        [TestMethod]
        public void NeedProcessRequestReturnsFalseOnNullHttpContext()
        {
            var module = this.RequestTrackingTelemetryModuleFactory();
            {
                Assert.False(module.NeedProcessRequest(null));
            }
        }

        [TestMethod]
        public void SdkVersionHasCorrectFormat()
        {
            string expectedVersion = SdkVersionHelper.GetExpectedSdkVersion(typeof(RequestTrackingTelemetryModule), prefix: "web:");

            var context = HttpModuleHelper.GetFakeHttpContext();

            var module = this.RequestTrackingTelemetryModuleFactory();
            module.Initialize(TelemetryConfiguration.CreateDefault());
            module.OnBeginRequest(context);
            module.OnEndRequest(context);

            Assert.Equal(expectedVersion, context.GetRequestTelemetry().Context.GetInternalContext().SdkVersion);
<<<<<<< HEAD
        }       
=======
        }

        [TestMethod]
        public void OnEndDoesNotAddSourceFieldForRequestForSameComponent()
        {
            // ARRANGE
            string ikey = "b3eb14d6-bb32-4542-9b93-473cd94aaedf";
            string requestContextContainingCorrelationId = this.GetCorrelationIdHeaderValue(ikey); // since per our mock appId = ikey

            Dictionary<string, string> headers = new Dictionary<string, string>();
            headers.Add(RequestResponseHeaders.RequestContextHeader, requestContextContainingCorrelationId);

            var context = HttpModuleHelper.GetFakeHttpContext(headers);

            var module = this.RequestTrackingTelemetryModuleFactory();
            var config = TelemetryConfiguration.CreateDefault();
            config.InstrumentationKey = ikey;

            // ACT
            module.Initialize(config);
            module.OnBeginRequest(context);
            module.OnEndRequest(context);

            // VALIDATE
            Assert.True(string.IsNullOrEmpty(context.GetRequestTelemetry().Source), "RequestTrackingTelemetryModule should not set source for same ikey as itself.");
        }

        [TestMethod]
        public void OnEndAddsSourceFieldForRequestWithCorrelationId()
        {
            // ARRANGE                       
            string appId = "b3eb14d6-bb32-4542-9b93-473cd94aaedf";

            Dictionary<string, string> headers = new Dictionary<string, string>();
            headers.Add(RequestResponseHeaders.RequestContextHeader, this.GetCorrelationIdHeaderValue(appId));

            var context = HttpModuleHelper.GetFakeHttpContext(headers);

            var module = this.RequestTrackingTelemetryModuleFactory();
            var config = TelemetryConfiguration.CreateDefault();

            // My instrumentation key and hence app id is random / newly generated. The appId header is different - hence a different component.
            config.InstrumentationKey = Guid.NewGuid().ToString();

            // ACT
            module.Initialize(config);
            module.OnBeginRequest(context);
            module.OnEndRequest(context);

            // VALIDATE
            Assert.Equal(this.GetCorrelationIdValue(appId), context.GetRequestTelemetry().Source);
        }

        [TestMethod]
        public void OnEndDoesNotAddSourceFieldForRequestWithOutSourceIkeyHeader()
        {
            // ARRANGE                                   
            // do not add any sourceikey header.
            Dictionary<string, string> headers = new Dictionary<string, string>();

            var context = HttpModuleHelper.GetFakeHttpContext(headers);

            var module = this.RequestTrackingTelemetryModuleFactory();
            var config = TelemetryConfiguration.CreateDefault();
            config.InstrumentationKey = Guid.NewGuid().ToString();

            // ACT
            module.Initialize(config);
            module.OnBeginRequest(context);
            module.OnEndRequest(context);

            // VALIDATE
            Assert.True(string.IsNullOrEmpty(context.GetRequestTelemetry().Source), "RequestTrackingTelemetryModule should not set source if not sourceikey found in header");
        }

        [TestMethod]
        public void OnEndDoesNotOverrideSourceField()
        {
            // ARRANGE                       
            string appIdInHeader = this.GetCorrelationIdHeaderValue("b3eb14d6-bb32-4542-9b93-473cd94aaedf");
            string appIdInSourceField = "9AB8EDCB-21D2-44BB-A64A-C33BB4515F20";

            Dictionary<string, string> headers = new Dictionary<string, string>();
            headers.Add(RequestResponseHeaders.RequestContextHeader, appIdInHeader);

            var context = HttpModuleHelper.GetFakeHttpContext(headers);

            var module = this.RequestTrackingTelemetryModuleFactory();
            var config = TelemetryConfiguration.CreateDefault();
            config.InstrumentationKey = Guid.NewGuid().ToString();

            module.Initialize(config);
            module.OnBeginRequest(context);
            context.GetRequestTelemetry().Source = appIdInSourceField;

            // ACT
            module.OnEndRequest(context);

            // VALIDATE
            Assert.Equal(appIdInSourceField, context.GetRequestTelemetry().Source);
        }

        private RequestTrackingTelemetryModule RequestTrackingTelemetryModuleFactory()
        {
            var module = new RequestTrackingTelemetryModule();
            module.OverrideCorrelationIdLookupHelper(this.correlationIdLookupHelper);

            return module;
        }

        private string GetCorrelationIdValue(string appId)
        {
            return string.Format(CultureInfo.InvariantCulture, "cid-v1:{0}", appId);
        }

        private string GetCorrelationIdHeaderValue(string appId)
        {
            return string.Format(CultureInfo.InvariantCulture, "{0}=cid-v1:{1}", RequestResponseHeaders.RequestContextSourceKey, appId);
        }
>>>>>>> 960b66f2

        internal class FakeHttpHandler : IHttpHandler
        {
            bool IHttpHandler.IsReusable
            {
                get { return false; }
            }

            public void ProcessRequest(System.Web.HttpContext context)
            {
            }
        }
    }
}<|MERGE_RESOLUTION|>--- conflicted
+++ resolved
@@ -284,10 +284,7 @@
             module.OnEndRequest(context);
 
             Assert.Equal(expectedVersion, context.GetRequestTelemetry().Context.GetInternalContext().SdkVersion);
-<<<<<<< HEAD
         }       
-=======
-        }
 
         [TestMethod]
         public void OnEndDoesNotAddSourceFieldForRequestForSameComponent()
@@ -406,7 +403,6 @@
         {
             return string.Format(CultureInfo.InvariantCulture, "{0}=cid-v1:{1}", RequestResponseHeaders.RequestContextSourceKey, appId);
         }
->>>>>>> 960b66f2
 
         internal class FakeHttpHandler : IHttpHandler
         {
