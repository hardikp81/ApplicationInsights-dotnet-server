--- conflicted
+++ resolved
@@ -2,12 +2,9 @@
 
 ## Version 2.4.0-beta1
 - Report status code for the dependencies failed with non-protocol issue like DNS resolution or SSL shakeup problems.
-<<<<<<< HEAD
 - Implemented automatic telemetry correlation: all telemetry reported within the scope of the request is correlated to RequestTelemetry reported for the request.
 - Implemented [Correlation HTTP protocol](https://github.com/lmolkova/correlation/blob/master/http_protocol_proposal_v1.md): default headers to pass Operation Root Id and Parent Id were changed. This version is backward compatible with previously supported headers. 
-=======
 - Improvements to exception statistics, e.g. 2 of each type of exception will be output via TrackException
->>>>>>> 95a361c6
 
 
 ## Version 2.3.0-beta3
