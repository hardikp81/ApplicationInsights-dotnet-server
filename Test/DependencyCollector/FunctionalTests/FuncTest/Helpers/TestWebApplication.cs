--- conflicted
+++ resolved
@@ -1,16 +1,11 @@
 ﻿namespace FuncTest.Helpers
 {
     using System;
-<<<<<<< HEAD
-    using System.IO;
-    using System.Reflection;
-=======
     using System.Diagnostics;
     using System.Globalization;
     using System.IO;
     using System.Reflection;
     using FuncTest.IIS;
->>>>>>> bf06788c
 
     internal abstract class TestWebApplication
     {
@@ -46,30 +41,9 @@
             
             string url = string.Format("http://localhost:{0}/{1}{2}", this.Port, this.ExternalCallPath, queryString);
 
-<<<<<<< HEAD
             string response;
             RequestHelper.ExecuteAnonymousRequest(url, out response);
             return response;
-=======
-        /// <summary>The deploy.</summary>
-        /// <param name="enableWin32Mode">The enable Win 32 Mode.</param>
-        internal void Deploy(bool enableWin32Mode = false)
-        {
-            try
-            {
-                this.Pool = new IisApplicationPool(this.PoolName, enable32BitAppOnWin64: enableWin32Mode);
-                this.WebSite = new IisWebSite(this.WebSiteName, this.AppFolder, this.Port, this.Pool);
-                this.ExternalCall = string.Format(CultureInfo.InvariantCulture, "http://localhost:{0}/ExternalCalls.aspx", this.Port);
-                this.IsFirstTest = true;
-                if (Directory.Exists(this.AppFolder))
-                    ACLTools.GetEveryoneAccessToPath(this.AppFolder);
-            }
-            catch (Exception ex)
-            {
-                Trace.TraceError("Exception occured while attempting to deploy application {0}: {1}. Tests will not continue as they are guaranteed to fail.", this.AppName, ex);
-                throw;
-            }
->>>>>>> bf06788c
         }
 
         /// <summary>The do test.</summary>
@@ -80,33 +54,8 @@
             action(this);
         }
 
-<<<<<<< HEAD
         /// <summary>The deploy.</summary>
         internal abstract void Deploy();
-=======
-        /// <summary>The execute anonymous request.</summary>
-        /// <param name="pageName">Page to request</param>
-        /// <param name="queryString">The query string.</param>
-        internal string ExecuteAnonymousRequest(string pageName, string queryString)
-        {
-            string url = string.Format(CultureInfo.InvariantCulture, "http://localhost:{0}/{1}?{2}", this.Port, pageName, queryString);
-
-            string response;
-            RequestHelper.ExecuteAnonymousRequest(url, out response);
-            return response;
-        }
-
-        /// <summary>The execute anonymous request.</summary>
-        /// <param name="queryString">The query string.</param>
-        internal string ExecuteAnonymousRequest(string queryString)
-        {
-            string url = this.ExternalCall + queryString;
-
-            string response;
-            RequestHelper.ExecuteAnonymousRequest(url, out response);
-            return response;
-        }
->>>>>>> bf06788c
 
         /// <summary>The remove.</summary>
         internal abstract void Remove();
